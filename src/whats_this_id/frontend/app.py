"""Main Streamlit application for What's This ID."""

import streamlit as st

<<<<<<< HEAD
from whats_this_id.frontend.components.dj_set_processor import render_processing_section
from whats_this_id.frontend.components.tracklist_display import render_tracklist_display
from whats_this_id.frontend.state import initialize_session_state, update_search_results
from whats_this_id.frontend.utils.async_search import search_tracklist_and_soundcloud_sync

# Page configuration
st.set_page_config(
    page_title="What's This ID?",
    page_icon="💿",
    layout="wide",
    initial_sidebar_state="expanded",
=======
from whats_this_id.frontend.components import (
    render_results_section,
    render_search_section,
>>>>>>> 266ba771
)
from whats_this_id.frontend.config import AppConfig, configure_streamlit_page
from whats_this_id.frontend.state import initialize_session_state


<<<<<<< HEAD
def render_search_section():
    """Render the search section of the app."""
    st.header("Search Tracklists")

    # Search input
    query = st.text_area(
        label="",
        value=st.session_state.query_text,
        placeholder="Enter your tracklist search query:",
        height=100,
        key="query_input",
    )

    # Update session state when text area changes
    if query != st.session_state.query_text:
        st.session_state.query_text = query

    # Search button
    col1, col2, col3 = st.columns([2, 1, 2])
    with col2:
        search_button = st.button(
            "Search Tracklists", type="primary", use_container_width=True
        )

    # Handle search
    if search_button:
        if st.session_state.query_text.strip():
            with st.spinner(
                "🤖 AI agents are searching for tracklists and SoundCloud..."
            ):
                # Run both searches concurrently
                result, dj_set_url = search_tracklist_and_soundcloud_sync(st.session_state.query_text)
                update_search_results(result.pydantic, dj_set_url)
        else:
            st.warning("Please enter a search query.")


def render_results_section():
    """Render the results section with tracklist and processing options."""
    if not st.session_state.tracklist:
        return

    tracklist = st.session_state.tracklist

    # Create two columns for layout
    col1, col2 = st.columns([2, 1])

    with col1:
        render_tracklist_display(tracklist)

    with col2:
        render_processing_section()
=======
def render_app_header():
    """Render the application header and description."""
    st.title(AppConfig.APP_TITLE)
    st.markdown(AppConfig.APP_DESCRIPTION)
>>>>>>> 266ba771


def main():
    configure_streamlit_page()

    initialize_session_state()

    render_app_header()
    render_search_section()
    render_results_section()


if __name__ == "__main__":
    main()<|MERGE_RESOLUTION|>--- conflicted
+++ resolved
@@ -2,94 +2,26 @@
 
 import streamlit as st
 
-<<<<<<< HEAD
-from whats_this_id.frontend.components.dj_set_processor import render_processing_section
-from whats_this_id.frontend.components.tracklist_display import render_tracklist_display
-from whats_this_id.frontend.state import initialize_session_state, update_search_results
-from whats_this_id.frontend.utils.async_search import search_tracklist_and_soundcloud_sync
-
-# Page configuration
-st.set_page_config(
-    page_title="What's This ID?",
-    page_icon="💿",
-    layout="wide",
-    initial_sidebar_state="expanded",
-=======
-from whats_this_id.frontend.components import (
-    render_results_section,
-    render_search_section,
->>>>>>> 266ba771
-)
 from whats_this_id.frontend.config import AppConfig, configure_streamlit_page
+from whats_this_id.frontend.components import render_search_section, render_results_section
 from whats_this_id.frontend.state import initialize_session_state
 
 
-<<<<<<< HEAD
-def render_search_section():
-    """Render the search section of the app."""
-    st.header("Search Tracklists")
-
-    # Search input
-    query = st.text_area(
-        label="",
-        value=st.session_state.query_text,
-        placeholder="Enter your tracklist search query:",
-        height=100,
-        key="query_input",
-    )
-
-    # Update session state when text area changes
-    if query != st.session_state.query_text:
-        st.session_state.query_text = query
-
-    # Search button
-    col1, col2, col3 = st.columns([2, 1, 2])
-    with col2:
-        search_button = st.button(
-            "Search Tracklists", type="primary", use_container_width=True
-        )
-
-    # Handle search
-    if search_button:
-        if st.session_state.query_text.strip():
-            with st.spinner(
-                "🤖 AI agents are searching for tracklists and SoundCloud..."
-            ):
-                # Run both searches concurrently
-                result, dj_set_url = search_tracklist_and_soundcloud_sync(st.session_state.query_text)
-                update_search_results(result.pydantic, dj_set_url)
-        else:
-            st.warning("Please enter a search query.")
-
-
-def render_results_section():
-    """Render the results section with tracklist and processing options."""
-    if not st.session_state.tracklist:
-        return
-
-    tracklist = st.session_state.tracklist
-
-    # Create two columns for layout
-    col1, col2 = st.columns([2, 1])
-
-    with col1:
-        render_tracklist_display(tracklist)
-
-    with col2:
-        render_processing_section()
-=======
 def render_app_header():
     """Render the application header and description."""
     st.title(AppConfig.APP_TITLE)
     st.markdown(AppConfig.APP_DESCRIPTION)
->>>>>>> 266ba771
 
 
 def main():
+    """Main application function."""
+    # Configure Streamlit page
     configure_streamlit_page()
-
+    
+    # Initialize session state
     initialize_session_state()
-
+    
+    # Render app sections
     render_app_header()
     render_search_section()
     render_results_section()
