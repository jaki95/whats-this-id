"""DJ set processing components with real-time progress tracking."""

import streamlit as st
from dj_set_downloader.models.domain_tracklist import DomainTracklist

<<<<<<< HEAD
from whats_this_id.core.downloader.client import DJSetProcessorClient
from whats_this_id.core.models.tracklist import Tracklist
from whats_this_id.frontend.state import clear_processing_state, clear_download_state
from whats_this_id.frontend.utils.download_helpers import (
    safe_download_all_tracks,
    safe_download_track,
    get_mime_type,
    format_file_size,
)
=======
from whats_this_id.frontend.services import display_api_error, get_api_service
from whats_this_id.frontend.state import clear_processing_state
>>>>>>> 266ba771


def _check_service_health() -> bool:
    """Check if the DJ set processor service is healthy and display status."""
    api_service = get_api_service()
    is_healthy, message = api_service.check_health()

    if is_healthy:
        st.success(message)
        return True
    else:
        display_api_error(message)
        return False


def _submit_processing_job(dj_set_url: str, tracklist: DomainTracklist) -> bool:
    """Submit a new processing job if one isn't already active."""
    if st.session_state.processing_job_id:
        return True  # Job already exists

    api_service = get_api_service()
    success, message, job_id = api_service.submit_processing_job(dj_set_url, tracklist)

    if success:
        st.session_state.processing_job_id = job_id
        st.info(f"Processing job submitted: {job_id}")
        st.rerun()
        return True
    else:
        display_api_error(message, show_service_hint="404" not in message)
        return False


def process_dj_set_with_progress(dj_set_url: str, tracklist: DomainTracklist):
    """Process DJ set with real-time progress updates in Streamlit."""
    try:
        # Check service health first
        if not _check_service_health():
            return

        # Submit processing job
        _submit_processing_job(dj_set_url, tracklist)

    except Exception as e:
        st.error(f"Error processing DJ set: {e}")
        clear_processing_state()


def render_download_all_button(job_id: str):
    """Render download all tracks button with direct download."""
    
    # Check if we have cached download data for this job
    download_data_key = f"download_data_{job_id}"
    
    # Fetch data if not already cached
    if download_data_key not in st.session_state:
        with st.spinner("📦 Loading download data..."):
            result = safe_download_all_tracks(job_id)
            if result:
                st.session_state[download_data_key] = result
            else:
                st.error("❌ Failed to load download data")
                return
    
    # Get the cached data
    file_data, filename = st.session_state[download_data_key]
    
    # Direct download button - single click downloads immediately
    if st.download_button(
        label="📦 Download All Tracks (ZIP)",
        data=file_data,
        file_name=filename,
        mime=get_mime_type(filename),
        use_container_width=True,
        key=f"download_zip_{job_id}"
    ):
        # Only add to downloaded files when button is actually clicked
        if filename not in st.session_state.downloaded_files:
            st.session_state.downloaded_files.append(filename)
        st.success(f"✅ Download started: {filename}")


def render_individual_download_button(job_id: str, track_number: int, track_name: str):
    """Render individual track download button with direct download."""
    
    # Check if we have cached download data for this track
    download_data_key = f"track_data_{job_id}_{track_number}"
    
    # Fetch data if not already cached
    if download_data_key not in st.session_state:
        with st.spinner(f"🎵 Loading track {track_number}..."):
            result = safe_download_track(job_id, track_number)
            if result:
                st.session_state[download_data_key] = result
            else:
                st.error(f"❌ Failed to load track {track_number}")
                return
    
    # Get the cached data
    file_data, filename = st.session_state[download_data_key]
    
    # Direct download button - single click downloads immediately
    if st.download_button(
        label="⬇️",
        data=file_data,
        file_name=filename,
        mime=get_mime_type(filename),
        key=f"download_track_file_{track_number}",
        help=f"Download {track_name}"
    ):
        # Only add to downloaded files when button is actually clicked
        if filename not in st.session_state.downloaded_files:
            st.session_state.downloaded_files.append(filename)
        st.success(f"✅ Download started: {filename}")


def render_download_section(job_id: str, status):
    """Render the download section with track information and download options."""
    st.subheader("🎵 Available Tracks")
    
    if status.tracks:
        # Show summary
        available_tracks = [track for track in status.tracks if track.available]
        total_size = sum(track.size_bytes for track in available_tracks)
        
        st.info(f"📊 {len(available_tracks)} of {status.total_tracks} tracks available • Total size: {format_file_size(total_size)}")
        
        # Download all tracks button
        col1, col2 = st.columns([2, 1])
        with col1:
            render_download_all_button(job_id)
        
        with col2:
            if st.button("🔄 Clear Downloads", use_container_width=True):
                clear_download_state()
                st.rerun()
        
        # Show downloaded files summary if any
        if st.session_state.downloaded_files:
            with st.expander(f"📥 Downloaded Files ({len(st.session_state.downloaded_files)})"):
                for filename in st.session_state.downloaded_files:
                    st.write(f"✅ {filename}")
        
        # Individual track list
        st.subheader("Individual Tracks")
        
        for track in status.tracks:
            status_icon = "✅" if track.available else "❌"
            
            # Create columns for track info and download button
            col1, col2 = st.columns([4, 1])
            
            with col1:
                if track.available:
                    st.write(f"{status_icon} **{track.track_number}.** {track.artist} - {track.name}")
                    st.caption(f"⏱️ {track.start_time} - {track.end_time} • 📁 {format_file_size(track.size_bytes)}")
                else:
                    st.write(f"{status_icon} **{track.track_number}.** {track.artist} - {track.name} *(unavailable)*")
                    st.caption(f"⏱️ {track.start_time} - {track.end_time}")
            
            with col2:
                if track.available:
                    render_individual_download_button(job_id, track.track_number, f"{track.artist} - {track.name}")
                else:
                    st.button("❌", disabled=True, help="Track not available", key=f"unavailable_{track.track_number}")
            
            st.divider()
    
    else:
        st.warning("No track information available. This might be an older job or the tracks data is not yet populated.")


@st.fragment(run_every=2)
def progress_tracker():
    """Fragment that updates every 2 seconds to show progress."""
    if not st.session_state.processing_job_id:
        st.info("ℹ️ No active processing job")
        return

    api_service = get_api_service()

    try:
        status = api_service.get_job_status(st.session_state.processing_job_id)
        st.session_state.processing_status = status

        if status.status == "processing":
            # Show progress bar and cancel button
            _render_processing_status(status, api_service)

        elif status.status == "completed":
<<<<<<< HEAD
            st.progress(1.0)
            st.success("✅ Processing completed successfully!")

            # Show download section
            render_download_section(st.session_state.processing_job_id, status)

            # Optionally show old results format for backward compatibility
            if status.results:
                with st.expander("📁 Raw Output Files (Advanced)"):
                    st.write("Legacy file paths:")
                    for file_path in status.results:
                        st.code(file_path)
            
            # STOP auto-refresh once completed
            st.stop()
=======
            _render_completed_status(status)
>>>>>>> 266ba771

        elif status.status == "failed":
            st.error(f"Processing failed: {status.error}")
            clear_processing_state()
            # STOP auto-refresh on failure
            st.stop()

        elif status.status == "cancelled":
            st.warning("Processing was cancelled")
            clear_processing_state()
            # STOP auto-refresh on cancellation
            st.stop()

        else:
            st.warning(f"Unknown status: {status.status}")

    except Exception as e:
<<<<<<< HEAD
        st.error(f"❌ Error checking job status: {e}")
        st.error(f"🔍 Exception details: {type(e).__name__}: {str(e)}")
        # STOP auto-refresh on error
        st.stop()
=======
        st.error(f"Error checking job status: {e}")


def _render_processing_status(status, api_service):
    """Render the processing status with progress bar and cancel button."""
    # Show progress bar
    progress_value = status.progress / 100.0
    st.progress(progress_value, text=f"{status.progress:.1f}% ({status.message})")

    # Add cancel button
    if st.button("Cancel Processing", use_container_width=True):
        if api_service.cancel_job(st.session_state.processing_job_id):
            st.success("Processing cancelled")
            clear_processing_state()
            st.rerun()
        else:
            st.error("Failed to cancel processing")


def _render_completed_status(status):
    """Render the completed status with results."""
    st.progress(1.0)
    st.success("Processing completed successfully!")

    if status.results:
        st.success("Output files created:")
        for file_path in status.results:
            st.code(file_path)

    # Clear job state
    clear_processing_state()
>>>>>>> 266ba771


def render_processing_section():
    """Render the DJ set processing section."""
    # Split DJ Set button
    split_dj_set_button = st.button(
        "Split DJ Set",
        use_container_width=True,
        help="Split the DJ set into individual tracks",
    )

    # Display processing status with live updates
    if st.session_state.processing_job_id:
        st.subheader("Processing Progress", help=f"{st.session_state.dj_set_url}")
        progress_tracker()  # This will auto-update every 2 seconds
    else:
        st.info("No processing job active")

    # Handle split DJ set
    if split_dj_set_button:
        if st.session_state.dj_set_url and st.session_state.tracklist:
            process_dj_set_with_progress(
                st.session_state.dj_set_url,
                st.session_state.tracklist,
            )
        else:
            st.warning("Please find the DJ set URL first.")<|MERGE_RESOLUTION|>--- conflicted
+++ resolved
@@ -3,27 +3,16 @@
 import streamlit as st
 from dj_set_downloader.models.domain_tracklist import DomainTracklist
 
-<<<<<<< HEAD
-from whats_this_id.core.downloader.client import DJSetProcessorClient
-from whats_this_id.core.models.tracklist import Tracklist
-from whats_this_id.frontend.state import clear_processing_state, clear_download_state
-from whats_this_id.frontend.utils.download_helpers import (
-    safe_download_all_tracks,
-    safe_download_track,
-    get_mime_type,
-    format_file_size,
-)
-=======
 from whats_this_id.frontend.services import display_api_error, get_api_service
 from whats_this_id.frontend.state import clear_processing_state
->>>>>>> 266ba771
+from whats_this_id.frontend.components.download_section import render_download_section
 
 
 def _check_service_health() -> bool:
     """Check if the DJ set processor service is healthy and display status."""
     api_service = get_api_service()
     is_healthy, message = api_service.check_health()
-
+    
     if is_healthy:
         st.success(message)
         return True
@@ -36,10 +25,10 @@
     """Submit a new processing job if one isn't already active."""
     if st.session_state.processing_job_id:
         return True  # Job already exists
-
+    
     api_service = get_api_service()
     success, message, job_id = api_service.submit_processing_job(dj_set_url, tracklist)
-
+    
     if success:
         st.session_state.processing_job_id = job_id
         st.info(f"Processing job submitted: {job_id}")
@@ -56,137 +45,13 @@
         # Check service health first
         if not _check_service_health():
             return
-
+        
         # Submit processing job
         _submit_processing_job(dj_set_url, tracklist)
-
+        
     except Exception as e:
         st.error(f"Error processing DJ set: {e}")
         clear_processing_state()
-
-
-def render_download_all_button(job_id: str):
-    """Render download all tracks button with direct download."""
-    
-    # Check if we have cached download data for this job
-    download_data_key = f"download_data_{job_id}"
-    
-    # Fetch data if not already cached
-    if download_data_key not in st.session_state:
-        with st.spinner("📦 Loading download data..."):
-            result = safe_download_all_tracks(job_id)
-            if result:
-                st.session_state[download_data_key] = result
-            else:
-                st.error("❌ Failed to load download data")
-                return
-    
-    # Get the cached data
-    file_data, filename = st.session_state[download_data_key]
-    
-    # Direct download button - single click downloads immediately
-    if st.download_button(
-        label="📦 Download All Tracks (ZIP)",
-        data=file_data,
-        file_name=filename,
-        mime=get_mime_type(filename),
-        use_container_width=True,
-        key=f"download_zip_{job_id}"
-    ):
-        # Only add to downloaded files when button is actually clicked
-        if filename not in st.session_state.downloaded_files:
-            st.session_state.downloaded_files.append(filename)
-        st.success(f"✅ Download started: {filename}")
-
-
-def render_individual_download_button(job_id: str, track_number: int, track_name: str):
-    """Render individual track download button with direct download."""
-    
-    # Check if we have cached download data for this track
-    download_data_key = f"track_data_{job_id}_{track_number}"
-    
-    # Fetch data if not already cached
-    if download_data_key not in st.session_state:
-        with st.spinner(f"🎵 Loading track {track_number}..."):
-            result = safe_download_track(job_id, track_number)
-            if result:
-                st.session_state[download_data_key] = result
-            else:
-                st.error(f"❌ Failed to load track {track_number}")
-                return
-    
-    # Get the cached data
-    file_data, filename = st.session_state[download_data_key]
-    
-    # Direct download button - single click downloads immediately
-    if st.download_button(
-        label="⬇️",
-        data=file_data,
-        file_name=filename,
-        mime=get_mime_type(filename),
-        key=f"download_track_file_{track_number}",
-        help=f"Download {track_name}"
-    ):
-        # Only add to downloaded files when button is actually clicked
-        if filename not in st.session_state.downloaded_files:
-            st.session_state.downloaded_files.append(filename)
-        st.success(f"✅ Download started: {filename}")
-
-
-def render_download_section(job_id: str, status):
-    """Render the download section with track information and download options."""
-    st.subheader("🎵 Available Tracks")
-    
-    if status.tracks:
-        # Show summary
-        available_tracks = [track for track in status.tracks if track.available]
-        total_size = sum(track.size_bytes for track in available_tracks)
-        
-        st.info(f"📊 {len(available_tracks)} of {status.total_tracks} tracks available • Total size: {format_file_size(total_size)}")
-        
-        # Download all tracks button
-        col1, col2 = st.columns([2, 1])
-        with col1:
-            render_download_all_button(job_id)
-        
-        with col2:
-            if st.button("🔄 Clear Downloads", use_container_width=True):
-                clear_download_state()
-                st.rerun()
-        
-        # Show downloaded files summary if any
-        if st.session_state.downloaded_files:
-            with st.expander(f"📥 Downloaded Files ({len(st.session_state.downloaded_files)})"):
-                for filename in st.session_state.downloaded_files:
-                    st.write(f"✅ {filename}")
-        
-        # Individual track list
-        st.subheader("Individual Tracks")
-        
-        for track in status.tracks:
-            status_icon = "✅" if track.available else "❌"
-            
-            # Create columns for track info and download button
-            col1, col2 = st.columns([4, 1])
-            
-            with col1:
-                if track.available:
-                    st.write(f"{status_icon} **{track.track_number}.** {track.artist} - {track.name}")
-                    st.caption(f"⏱️ {track.start_time} - {track.end_time} • 📁 {format_file_size(track.size_bytes)}")
-                else:
-                    st.write(f"{status_icon} **{track.track_number}.** {track.artist} - {track.name} *(unavailable)*")
-                    st.caption(f"⏱️ {track.start_time} - {track.end_time}")
-            
-            with col2:
-                if track.available:
-                    render_individual_download_button(job_id, track.track_number, f"{track.artist} - {track.name}")
-                else:
-                    st.button("❌", disabled=True, help="Track not available", key=f"unavailable_{track.track_number}")
-            
-            st.divider()
-    
-    else:
-        st.warning("No track information available. This might be an older job or the tracks data is not yet populated.")
 
 
 @st.fragment(run_every=2)
@@ -197,7 +62,7 @@
         return
 
     api_service = get_api_service()
-
+    
     try:
         status = api_service.get_job_status(st.session_state.processing_job_id)
         st.session_state.processing_status = status
@@ -205,51 +70,36 @@
         if status.status == "processing":
             # Show progress bar and cancel button
             _render_processing_status(status, api_service)
-
+            
         elif status.status == "completed":
-<<<<<<< HEAD
             st.progress(1.0)
             st.success("✅ Processing completed successfully!")
 
-            # Show download section
+            # Show download section with new functionality
             render_download_section(st.session_state.processing_job_id, status)
-
-            # Optionally show old results format for backward compatibility
-            if status.results:
-                with st.expander("📁 Raw Output Files (Advanced)"):
-                    st.write("Legacy file paths:")
-                    for file_path in status.results:
-                        st.code(file_path)
             
-            # STOP auto-refresh once completed
+            # Stop auto-refresh once completed
             st.stop()
-=======
-            _render_completed_status(status)
->>>>>>> 266ba771
-
+            
         elif status.status == "failed":
             st.error(f"Processing failed: {status.error}")
             clear_processing_state()
-            # STOP auto-refresh on failure
+            # Stop auto-refresh on failure
             st.stop()
-
+            
         elif status.status == "cancelled":
             st.warning("Processing was cancelled")
             clear_processing_state()
-            # STOP auto-refresh on cancellation
+            # Stop auto-refresh on cancellation
             st.stop()
-
+            
         else:
             st.warning(f"Unknown status: {status.status}")
 
     except Exception as e:
-<<<<<<< HEAD
-        st.error(f"❌ Error checking job status: {e}")
-        st.error(f"🔍 Exception details: {type(e).__name__}: {str(e)}")
-        # STOP auto-refresh on error
+        st.error(f"Error checking job status: {e}")
+        # Stop auto-refresh on error
         st.stop()
-=======
-        st.error(f"Error checking job status: {e}")
 
 
 def _render_processing_status(status, api_service):
@@ -266,21 +116,6 @@
             st.rerun()
         else:
             st.error("Failed to cancel processing")
-
-
-def _render_completed_status(status):
-    """Render the completed status with results."""
-    st.progress(1.0)
-    st.success("Processing completed successfully!")
-
-    if status.results:
-        st.success("Output files created:")
-        for file_path in status.results:
-            st.code(file_path)
-
-    # Clear job state
-    clear_processing_state()
->>>>>>> 266ba771
 
 
 def render_processing_section():
